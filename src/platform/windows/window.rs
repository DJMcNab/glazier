--- conflicted
+++ resolved
@@ -64,16 +64,10 @@
 use crate::error::Error as ShellError;
 use crate::keyboard::{KbKey, KeyState};
 use crate::mouse::{Cursor, MouseButton, MouseButtons, MouseEvent};
-<<<<<<< HEAD
-use crate::scale::{Scale, Scalable, ScaledArea};
-use crate::window::{IdleToken, Text, TimerToken, WinHandler};
-use crate::window;
-
-=======
 use crate::region::Region;
 use crate::scale::{Scalable, Scale, ScaledArea};
 use crate::window::{IdleToken, TimerToken, WinHandler};
->>>>>>> b1cfb21b
+use crate::window;
 
 /// The platform target DPI.
 ///
@@ -651,17 +645,9 @@
                     let mut rect: RECT = mem::zeroed();
                     // TODO: use GetUpdateRgn for more conservative invalidation
                     GetUpdateRect(hwnd, &mut rect, FALSE);
-<<<<<<< HEAD
-                    let s = s.as_mut().unwrap();
-                    let scale = self.scale();
-                    if s.render_target.is_none() {
-                        let rt = paint::create_render_target(&self.d2d_factory, hwnd, scale);
-                        s.render_target = rt.ok();
-                    }
-                    s.handler.rebuild_resources();
-=======
+
                     ValidateRect(hwnd, null_mut());
->>>>>>> b1cfb21b
+                  
                     let rect_dp = util::recti_to_rect(rect).to_dp(self.scale());
                     if rect_dp.area() != 0.0 {
                         self.invalidate_rect(rect_dp);
